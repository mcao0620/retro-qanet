"""Assortment of layers for use in models.py.

Author:
    Chris Chute (chute@stanford.edu)
"""

import math
import torch
import torch.nn as nn
import torch.nn.functional as F
import math

from torch.nn.utils.rnn import pack_padded_sequence, pad_packed_sequence
from util import masked_softmax
from util import masked_sigmoid
from util import discretize


class Embedding(nn.Module):
    """Embedding layer used by BiDAF, without the character-level component.

    Word-level embeddings are further refined using a 2-layer Highway Encoder
    (see `HighwayEncoder` class for details).

    Args:
        word_vectors (torch.Tensor): Pre-trained word vectors.
        hidden_size (int): Size of hidden activations.
        drop_prob (float): Probability of zero-ing out activations
    """
<<<<<<< HEAD

=======
>>>>>>> b52f3aab
    def __init__(self, word_vectors, char_vectors, hidden_size, drop_prob):
        super(Embedding, self).__init__()
        self.hidden_size = hidden_size
        self.drop_prob = drop_prob
<<<<<<< HEAD
        self.hidden_size = hidden_size
        self.word_embed = nn.Embedding.from_pretrained(word_vectors)
        self.char_embed = nn.Embedding.from_pretrained(char_vectors)
        self.cnn = nn.Conv1d(char_vectors.size(
            1), hidden_size, kernel_size=5, bias=True)
=======
        self.word_embed = nn.Embedding.from_pretrained(word_vectors)
        self.char_embed = nn.Embedding.from_pretrained(char_vectors)
        self.cnn = nn.Conv1d(char_vectors.size(1), hidden_size, kernel_size=5, bias=True)
>>>>>>> b52f3aab
        self.proj = nn.Linear(word_vectors.size(1), hidden_size, bias=False)
        self.hwy = HighwayEncoder(2, 2 * hidden_size)

    def forward(self, w, c):
        batch_size, sent_len, word_len = c.size()

        c = self.char_embed(c.view(-1, word_len))
<<<<<<< HEAD
        c = F.dropout(c, self.drop_prob, self.training)  # apply dropout

        c_emb = self.cnn(c.permute(0, 2, 1))  # Conv1D Layer
        c_emb = torch.max(F.relu(c_emb), dim=-1)[0]  # Maxpool
        c_emb = c_emb.view(batch_size, sent_len, self.hidden_size)
=======
        c = F.dropout(c, self.drop_prob, self.training) # apply dropout
        
        c_emb = self.cnn(c.permute(0, 2, 1)) # Conv1D Layer
        c_emb = torch.max(F.relu(c_emb), dim=-1)[0] # Maxpool
        c_emb = c_emb.view(batch_size, sent_len, self.hidden_size) 
>>>>>>> b52f3aab

        w_emb = self.word_embed(w)   # (batch_size, seq_len, embed_size)
        w_emb = F.dropout(w_emb, self.drop_prob, self.training)
        w_emb = self.proj(w_emb)  # (batch_size, seq_len, hidden_size)
<<<<<<< HEAD

        # concatenate word and char embeddings
        emb = torch.cat((c_emb, w_emb), dim=-1)
=======
 
        emb = torch.cat((c_emb, w_emb), dim=-1) # concatenate word and char embeddings
>>>>>>> b52f3aab

        emb = self.hwy(emb)   # (batch_size, seq_len, 2 * hidden_size)

        return emb




class HighwayEncoder(nn.Module):
    """Encode an input sequence using a highway network.

    Based on the paper:
    "Highway Networks"
    by Rupesh Kumar Srivastava, Klaus Greff, Jürgen Schmidhuber
    (https://arxiv.org/abs/1505.00387).

    Args:
        num_layers (int): Number of layers in the highway encoder.
        hidden_size (int): Size of hidden activations.
    """

    def __init__(self, num_layers, hidden_size):
        super(HighwayEncoder, self).__init__()
        self.transforms = nn.ModuleList([nn.Linear(hidden_size, hidden_size)
                                         for _ in range(num_layers)])
        self.gates = nn.ModuleList([nn.Linear(hidden_size, hidden_size)
                                    for _ in range(num_layers)])

    def forward(self, x):
        for gate, transform in zip(self.gates, self.transforms):
            # Shapes of g, t, and x are all (batch_size, seq_len, hidden_size)
            g = torch.sigmoid(gate(x))
            t = F.relu(transform(x))
            x = g * t + (1 - g) * x

        return x


class RNNEncoder(nn.Module):
    """General-purpose layer for encoding a sequence using a bidirectional RNN.

    Encoded output is the RNN's hidden state at each position, which
    has shape `(batch_size, seq_len, hidden_size * 2)`.

    Args:
        input_size (int): Size of a single timestep in the input.
        hidden_size (int): Size of the RNN hidden state.
        num_layers (int): Number of layers of RNN cells to use.
        drop_prob (float): Probability of zero-ing out activations.
    """

    def __init__(self,
                 input_size,
                 hidden_size,
                 num_layers,
                 drop_prob=0.):
        super(RNNEncoder, self).__init__()
        self.drop_prob = drop_prob
        self.rnn = nn.LSTM(input_size, hidden_size, num_layers,
                           batch_first=True,
                           bidirectional=True,
                           dropout=drop_prob if num_layers > 1 else 0.)

    def forward(self, x, lengths):
        # Save original padded length for use by pad_packed_sequence
        orig_len = x.size(1)

        # Sort by length and pack sequence for RNN
        lengths, sort_idx = lengths.sort(0, descending=True)
        x = x[sort_idx]     # (batch_size, seq_len, input_size)
        x = pack_padded_sequence(x, lengths.cpu(), batch_first=True)

        # Apply RNN
        x, _ = self.rnn(x)  # (batch_size, seq_len, 2 * hidden_size)

        # Unpack and reverse sort
        x, _ = pad_packed_sequence(x, batch_first=True, total_length=orig_len)
        _, unsort_idx = sort_idx.sort(0)
        x = x[unsort_idx]   # (batch_size, seq_len, 2 * hidden_size)

        # Apply dropout (RNN applies dropout after all but the last layer)
        x = F.dropout(x, self.drop_prob, self.training)

        return x


class BiDAFAttention(nn.Module):
    """Bidirectional attention originally used by BiDAF.

    Bidirectional attention computes attention in two directions:
    The context attends to the query and the query attends to the context.
    The output of this layer is the concatenation of [context, c2q_attention,
    context * c2q_attention, context * q2c_attention]. This concatenation allows
    the attention vector at each timestep, along with the embeddings from
    previous layers, to flow through the attention layer to the modeling layer.
    The output has shape (batch_size, context_len, 8 * hidden_size).

    Args:
        hidden_size (int): Size of hidden activations.
        drop_prob (float): Probability of zero-ing out activations.
    """

    def __init__(self, hidden_size, drop_prob=0.1):
        super(BiDAFAttention, self).__init__()
        self.drop_prob = drop_prob
        self.c_weight = nn.Parameter(torch.zeros(hidden_size, 1))
        self.q_weight = nn.Parameter(torch.zeros(hidden_size, 1))
        self.cq_weight = nn.Parameter(torch.zeros(1, 1, hidden_size))
        for weight in (self.c_weight, self.q_weight, self.cq_weight):
            nn.init.xavier_uniform_(weight)
        self.bias = nn.Parameter(torch.zeros(1))

    def forward(self, c, q, c_mask, q_mask):
        batch_size, c_len, _ = c.size()
        q_len = q.size(1)
        # (batch_size, c_len, q_len)
        s = self.get_similarity_matrix(c, q)
        c_mask = c_mask.view(batch_size, c_len, 1)  # (batch_size, c_len, 1)
        q_mask = q_mask.view(batch_size, 1, q_len)  # (batch_size, 1, q_len)
        # (batch_size, c_len, q_len)
        s1 = masked_softmax(s, q_mask, dim=2)
        # (batch_size, c_len, q_len)
        s2 = masked_softmax(s, c_mask, dim=1)

        # (bs, c_len, q_len) x (bs, q_len, hid_size) => (bs, c_len, hid_size)
        a = torch.bmm(s1, q)
        # (bs, c_len, c_len) x (bs, c_len, hid_size) => (bs, c_len, hid_size)
        b = torch.bmm(torch.bmm(s1, s2.transpose(1, 2)), c)

        x = torch.cat([c, a, c * a, c * b], dim=2)  # (bs, c_len, 4 * hid_size)

        return x

    def get_similarity_matrix(self, c, q):
        """Get the "similarity matrix" between context and query (using the
        terminology of the BiDAF paper).

        A naive implementation as described in BiDAF would concatenate the
        three vectors then project the result with a single weight matrix. This
        method is a more memory-efficient implementation of the same operation.

        See Also:
            Equation 1 in https://arxiv.org/abs/1611.01603
        """
        c_len, q_len = c.size(1), q.size(1)
        # (bs, c_len, hid_size)
        c = F.dropout(c, self.drop_prob, self.training)
        # (bs, q_len, hid_size)
        q = F.dropout(q, self.drop_prob, self.training)

        # Shapes: (batch_size, c_len, q_len)
        s0 = torch.matmul(c, self.c_weight).expand([-1, -1, q_len])
        s1 = torch.matmul(q, self.q_weight).transpose(1, 2)\
                                           .expand([-1, c_len, -1])
        s2 = torch.matmul(c * self.cq_weight, q.transpose(1, 2))
        s = s0 + s1 + s2 + self.bias

        return s


class BiDAFOutput(nn.Module):
    """Output layer used by BiDAF for question answering.
    Computes a linear transformation of the attention and modeling
    outputs, then takes the softmax of the result to get the start pointer.
    A bidirectional LSTM is then applied the modeling output to produce `mod_2`.
    A second linear+softmax of the attention output and `mod_2` is used
    to get the end pointer.
    Args:
        hidden_size (int): Hidden size used in the BiDAF model.
        drop_prob (float): Probability of zero-ing out activations.
    """

    def __init__(self, hidden_size, drop_prob):
        super(BiDAFOutput, self).__init__()
        self.att_linear_1 = nn.Linear(8 * hidden_size, 1)
        self.mod_linear_1 = nn.Linear(2 * hidden_size, 1)

        self.rnn = RNNEncoder(input_size=2 * hidden_size,
                              hidden_size=hidden_size,
                              num_layers=1,
                              drop_prob=drop_prob)

        self.att_linear_2 = nn.Linear(8 * hidden_size, 1)
        self.mod_linear_2 = nn.Linear(2 * hidden_size, 1)

    def forward(self, att, mod, mask):
        # Shapes: (batch_size, seq_len, 1)
        logits_1 = self.att_linear_1(att) + self.mod_linear_1(mod)
        mod_2 = self.rnn(mod, mask.sum(-1))
        logits_2 = self.att_linear_2(att) + self.mod_linear_2(mod_2)

        # Shapes: (batch_size, seq_len)
        log_p1 = masked_softmax(logits_1.squeeze(), mask, log_softmax=True)
        log_p2 = masked_softmax(logits_2.squeeze(), mask, log_softmax=True)

        return log_p1, log_p2


class ConvBlock(nn.Module):
    """
    """

    def __init__(self, in_channels, out_channels, kernel_size, bias=True):
        super(ConvBlock, self).__init__()

        self.depthwise = nn.Conv1d(
            in_channels, in_channels, kernel_size=kernel_size, padding=kernel_size//2, groups=in_channels, bias=False)

        self.pointwise = nn.Conv1d(
            in_channels, out_channels, kernel_size=1, padding=0, bias=bias)

        # nn.init.kaiming_normal_(self.depthwise.weight)
        # nn.init.constant_(self.depthwise.bias, 0.0)
        # nn.init.kaiming_normal_(self.pointwise.weight)
        # nn.init.constant_(self.pointwise.bias, 0.0)

    def forward(self, x):
        x = torch.transpose(x, 1, 2)
        out = self.depthwise(x)
        out = self.pointwise(out)

<<<<<<< HEAD
        return torch.transpose(F.relu(out) + x, 1, 2)


class FFNBlock(nn.Module):

    def __init__(self, d_model, dropout=0.1, hidden_size=8):
        super(FFNBlock, self).__init__()
        self.norm = nn.LayerNorm(d_model)
        self.ffn_layer = nn.Linear(d_model, d_model, bias=True)
        self.dropout_layer = nn.Dropout(dropout)

    def forward(self, x):
        norm_out = self.norm(x)
        ffn_layer_out = self.ffn_layer(norm_out)

        return self.dropout_layer(F.relu(x) + ffn_layer_out)


class SelfAttentionBlock(nn.Module):

    def __init__(self, d_model, num_heads, dropout=0.1):
        super(SelfAttentionBlock,  self).__init__()
        self.norm = nn.LayerNorm(d_model)
        self.self_attn_layer = nn.MultiheadAttention(
            d_model, num_heads, dropout)
        self.dropout = nn.Dropout(dropout)

    def forward(self, x, mask):
        norm_out = self.norm(x).permute(1,0,2)
        attn_output, attn_output_weights = self.self_attn_layer(
            norm_out, norm_out, norm_out, key_padding_mask=~mask)
        return self.dropout(x + attn_output.permute(1,0,2))


class PositionalEncoding(nn.Module):
    """ Position Encoder which injects positional structure and information of to the input sequence.
    This particular implementation was derived from the one implemented on the pytorch transformer in the pytorch documentation(https://pytorch.org/tutorials/beginner/transformer_tutorial.html#define-the-model)
    Args:
        d_model () :
        dropout () :
        max_len () :
    """

    def __init__(self, d_model, dropout=0.1, max_len=5000):
        super(PositionalEncoding, self).__init__()
        self.dropout = nn.Dropout(p=dropout)

        pe = torch.zeros(max_len, d_model)
        position = torch.arange(0, max_len, dtype=torch.float).unsqueeze(1)
        div_term = torch.exp(torch.arange(
            0, d_model, 2).float() * (-math.log(10000.0) / d_model))
        pe[:, 0::2] = torch.sin(position * div_term)
        pe[:, 1::2] = torch.cos(position * div_term)
        pe = pe.unsqueeze(0).transpose(0, 1)
        self.register_buffer('pe', pe)

    def forward(self, x):
        x = x + self.pe[:x.size(0), :]
        return self.dropout(x)
=======
        return torch.transpose(F.relu(out), 1, 2)


# class FFNBlock(nn.Module):

#     def __init__(self, d_model, dropout=0.1, hidden_size=8):
#         super(FFNBlock, self).__init__()
#         self.norm = nn.LayerNorm(d_model)
#         self.ffn_layer = nn.Linear(d_model, d_model, bias=True)
#         self.dropout_layer = nn.Dropout(dropout)

#     def forward(self, x):
#         norm_out = self.norm(x)
#         ffn_layer_out = self.ffn_layer(norm_out)

#         return self.dropout_layer(F.relu(x) + ffn_layer_out)


# class SelfAttentionBlock(nn.Module):

#     def __init__(self, d_model, num_heads, dropout=0.1):
#         super(SelfAttentionBlock,  self).__init__()
#         self.norm = nn.LayerNorm(d_model)
#         self.self_attn_layer = nn.MultiheadAttention(
#             d_model, num_heads, dropout)
#         self.dropout = nn.Dropout(dropout)

#     def forward(self, x):
#         norm_out = self.norm(x)
#         attn_output, attn_output_weights = self.self_attn_layer(
#             norm_out, norm_out, norm_out)

#         return self.dropout(x + attn_output)
def PosEncoder(x, min_timescale=1.0, max_timescale=1.0e4):
    x = x.transpose(1, 2)
    length = x.size()[1]
    channels = x.size()[2]
    signal = get_timing_signal(length, channels, min_timescale, max_timescale)
    return (x + signal.to(x.get_device())).transpose(1, 2)


def get_timing_signal(length, channels,
                      min_timescale=1.0, max_timescale=1.0e4):
    position = torch.arange(length).type(torch.float32)
    num_timescales = channels // 2
    log_timescale_increment = (math.log(float(max_timescale) / float(min_timescale)) / (float(num_timescales) - 1))
    inv_timescales = min_timescale * torch.exp(
            torch.arange(num_timescales).type(torch.float32) * -log_timescale_increment)
    scaled_time = position.unsqueeze(1) * inv_timescales.unsqueeze(0)
    signal = torch.cat([torch.sin(scaled_time), torch.cos(scaled_time)], dim = 1)
    m = nn.ZeroPad2d((0, (channels % 2), 0, 0))
    signal = m(signal)
    signal = signal.view(1, length, channels)
    return signal

# class PositionalEncoding(nn.Module):
    
#     def __init__(self, model_dim, dropout, device, max_length=400):
        
#         super(PositionalEncoding, self).__init__()
        
#         self.device = device
        
#         self.model_dim = model_dim
        
#         pos_encoding = torch.zeros(max_length, model_dim)
        
#         for pos in range(max_length):
            
#             for i in range(0, model_dim, 2):
                
#                 pos_encoding[pos, i] = math.sin(pos / (10000 ** ((2*i)/model_dim)))
#                 pos_encoding[pos, i+1] = math.cos(pos / (10000 ** ((2*(i+1))/model_dim)))
            
        
#         pos_encoding = pos_encoding.unsqueeze(0).to(device)
#         self.register_buffer('pos_encoding', pos_encoding)
        
    
#     def forward(self, x):
#         #print("PE shape: ", self.pos_encoding.shape)
#         #print("PE input: ", x.shape)
#         x = x + torch.autograd.Variable(self.pos_encoding[:, :x.shape[1]], requires_grad=False)
#         #print("PE output: ", x.shape)
#         return x


# class PositionalEncoding(nn.Module):
#     """ Position Encoder which injects positional structure and information of to the input sequence.
#     This particular implementation was derived from the one implemented on the pytorch transformer in the pytorch documentation(https://pytorch.org/tutorials/beginner/transformer_tutorial.html#define-the-model)
#     Args:
#         d_model () :
#         dropout () :
#         max_len () :
#     """

#     def __init__(self, d_model, dropout=0.1, max_len=5000):
#         super(PositionalEncoding, self).__init__()
#         self.dropout = nn.Dropout(p=dropout)

#         pe = torch.zeros(max_len, d_model)
#         position = torch.arange(0, max_len, dtype=torch.float).unsqueeze(1)
#         div_term = torch.exp(torch.arange(
#             0, d_model, 2).float() * (-math.log(10000.0) / d_model))
#         pe[:, 0::2] = torch.sin(position * div_term)
#         pe[:, 1::2] = torch.cos(position * div_term)
#         pe = pe.unsqueeze(0).transpose(0, 1)
#         self.register_buffer('pe', pe)

#     def forward(self, x):
#         x = x + self.pe[:x.size(0), :]
#         return self.dropout(x)
>>>>>>> b52f3aab


class EmbeddingResizer(nn.Module):
    """ Resizes input embedding to hidden size of 128 that can be passed to the convolution blocks
    Args:
    """

    def __init__(self, in_channels, out_channels,
                 kernel_size=1, stride=1, padding=0, groups=1, bias=False):
        super(EmbeddingResizer, self).__init__()

        self.out = nn.Conv1d(
            in_channels, out_channels,
            kernel_size, stride=stride,
            padding=padding, groups=groups, bias=bias)
        nn.init.xavier_uniform_(self.out.weight)

    def forward(self, x):
        x = torch.transpose(x, 1, 2)
        return torch.transpose(self.out(x), 1, 2)

<<<<<<< HEAD

=======
class MultiheadAttentionLayer(nn.Module):
    
    def __init__(self, hid_dim, num_heads, device):
        
        super().__init__()
        self.num_heads = num_heads
        self.hid_dim = hid_dim
        
        self.head_dim = self.hid_dim // self.num_heads
        
        self.fc_q = nn.Linear(hid_dim, hid_dim)
        
        self.fc_k = nn.Linear(hid_dim, hid_dim)
        
        self.fc_v = nn.Linear(hid_dim, hid_dim)
        
        self.fc_o = nn.Linear(hid_dim, hid_dim)
        
        self.scale = torch.sqrt(torch.FloatTensor([self.head_dim])).to(device)
        
        
    def forward(self, x, mask):
        # x = [bs, len_x, hid_dim]
        # mask = [bs, len_x]
        
        batch_size = x.shape[0]
        
        Q = self.fc_q(x)
        K = self.fc_k(x)
        V = self.fc_v(x)
        # Q = K = V = [bs, len_x, hid_dim]
        
        Q = Q.view(batch_size, -1, self.num_heads, self.head_dim).permute(0,2,1,3)
        K = K.view(batch_size, -1, self.num_heads, self.head_dim).permute(0,2,1,3)
        V = V.view(batch_size, -1, self.num_heads, self.head_dim).permute(0,2,1,3)
        # [bs, len_x, num_heads, head_dim ]  => [bs, num_heads, len_x, head_dim]
        
        K = K.permute(0,1,3,2)
        # [bs, num_heads, head_dim, len_x]
        
        energy = torch.matmul(Q, K) / self.scale
        # (bs, num_heads){[len_x, head_dim] * [head_dim, len_x]} => [bs, num_heads, len_x, len_x]
        
        mask = mask.unsqueeze(1).unsqueeze(2)
        # [bs, 1, 1, len_x]
        
        #print("Mask: ", mask)
        #print("Energy: ", energy)
        
        energy = energy.masked_fill(mask == 1, -1e10)
        
        #print("energy after masking: ", energy)
        
        alpha = torch.softmax(energy, dim=-1)
        #  [bs, num_heads, len_x, len_x]
        
        #print("energy after smax: ", alpha)
        alpha = F.dropout(alpha, p=0.1)
        
        a = torch.matmul(alpha, V)
        # [bs, num_heads, len_x, head_dim]
        
        a = a.permute(0,2,1,3)
        # [bs, len_x, num_heads, hid_dim]
        
        a = a.contiguous().view(batch_size, -1, self.hid_dim)
        # [bs, len_x, hid_dim]
        
        a = self.fc_o(a)
        # [bs, len_x, hid_dim]
        
        #print("Multihead output: ", a.shape)
        return a
>>>>>>> b52f3aab
class StackedEncoder(nn.Module):
    """ Base module for the Embedding and Model Encoder used in QANet.
    Args:
    """

<<<<<<< HEAD
    def __init__(self, num_conv_blocks, kernel_size, num_heads=8, d_model=128, dropout=0.1):

        super(StackedEncoder, self).__init__()
        self.pos_encoder = PositionalEncoding(d_model, dropout)
=======
    def __init__(self, num_conv_blocks, kernel_size, num_heads=4, d_model=128, dropout=0.1, device="cuda:0"):

        super(StackedEncoder, self).__init__()
        #self.pos_encoder = PositionalEncoding(d_model, dropout, device)
        self.pos_norm = nn.LayerNorm(d_model)
>>>>>>> b52f3aab

        self.conv_blocks = nn.ModuleList([ConvBlock(d_model, d_model, kernel_size)
                                          for _ in range(num_conv_blocks)])

<<<<<<< HEAD
        self.self_attn_block = SelfAttentionBlock(d_model, num_heads, dropout)
        self.ffn_block = FFNBlock(d_model)
=======
        self.conv_norm = nn.ModuleList([nn.LayerNorm(d_model) for _ in range(num_conv_blocks)])

       # self.self_attn_block = nn.MultiheadAttention(d_model, num_heads, dropout)
        self.self_attn_block = MultiheadAttentionLayer(d_model, num_heads, device)
        self.ffn_block = nn.Linear(d_model, d_model)
        self.ffn_norm = nn.LayerNorm(d_model)
>>>>>>> b52f3aab

        self.num_conv_blocks = num_conv_blocks

        self.dropout = dropout

    def forward(self, x, mask):
<<<<<<< HEAD
        x = self.pos_encoder(x)

        for i, conv_block in enumerate(self.conv_blocks):
            x = conv_block(x)

            if (i+1) % 2 == 0:
                x = F.dropout(x, p=self.dropout)

        x = self.self_attn_block(x, mask)

        return self.ffn_block(x)

=======
        x = PosEncoder(x)
        res = x
        x = self.pos_norm(x)

        for i, conv_block in enumerate(self.conv_blocks):
            x = conv_block(x)
            x = x + res

            if (i+1) % 2 == 0:
                x = F.dropout(x, p=self.dropout)
            res = x
            x = self.conv_norm[i](x)

        x = self.self_attn_block(x, mask)
        x = F.dropout(x + res, p=self.dropout)
        res = x
        
        x = self.ffn_norm(x)
        x = F.relu(self.ffn_block(x))
        x = F.dropout(x + res, p=self.dropout)

        return x


class QANetOutput(nn.Module):
    def __init__(self, hidden_size):
        super(QANetOutput, self).__init__()

        self.W1 = nn.Linear(2 * hidden_size, 1, bias=False)
        self.W2 = nn.Linear(2 * hidden_size, 1, bias=False)

        nn.init.xavier_uniform_(self.W1.weight)
        nn.init.xavier_uniform_(self.W2.weight)


    def forward(self, M_1, M_2, M_3, mask):
        begin = torch.cat([M_1, M_2], dim=2)
        begin = self.W1(begin)
        
        end = torch.cat([M_1, M_3], dim=2)
        end = self.W2(end)

        log_p1 = masked_softmax(begin.squeeze(), mask, log_softmax=True)
        log_p2 = masked_softmax(end.squeeze(), mask, log_softmax=True)

        return log_p1, log_p2
>>>>>>> b52f3aab

class FV(nn.Module):
    """Front Verification layer utilized as part of Retrospective reader
    to augment our QANet by addressing the question of answerability
    Args:
        hidden_size (int): Hidden size used in the BiDAF model.
    """

    def __init__(self, hidden_size):
        super(FV, self).__init__()

        self.verify_linear = nn.Linear(hidden_size * 3, 1)

    def forward(self, M_1, M_2, M_3, mask):
        # linear layer
        M_X = self.verify_linear(torch.cat((M_1, M_2, M_3), dim=-1))
<<<<<<< HEAD

        sq1 = masked_softmax(torch.squeeze(M_X), mask, log_softmax=True)

        y_i = torch.cat((sq1, sq2), dim=-1)
=======
        # produce logits
        sq1 = masked_sigmoid(torch.squeeze(M_X), mask, log_sigmoid=False)

        y_i = torch.squeeze(sq1[:, 0])
>>>>>>> b52f3aab

        return y_i


class IntensiveOutput(nn.Module):
    """Outputs the results of running the sample through the intensive module, implementing internal front verification and a span predicition
    Args:
        hidden_size (int): Hidden size used in the BiDAF model.
    """

    def __init__(self, hidden_size):
        super(IntensiveOutput, self).__init__()
        self.ifv = FV(hidden_size)
        # need to make these the size of M_i
        self.Ws = nn.Linear(2 * hidden_size, 1, bias=False)
        self.We = nn.Linear(2 * hidden_size, 1, bias=False)

    def forward(self, M_1, M_2, M_3, mask):
        y_i = self.ifv(M_1, M_2, M_3, mask)
        logits_1 = self.Ws(torch.cat((M_1, M_2), dim=-1)).squeeze()
        logits_2 = self.We(torch.cat((M_1, M_3), dim=-1)).squeeze()

        log_p1 = masked_softmax(logits_1, mask, dim=-1, log_softmax=True)
        log_p2 = masked_softmax(logits_2, mask, dim=-1, log_softmax=True)

        return y_i, log_p1, log_p2


class SketchyOutput(nn.Module):
    """Outputs the results of running the sample throuhg the sketchy reading module, implements external front verification
    Args:
        hidden_size (int): Hidden size used in the BiDAF model.
    """

    def __init__(self, hidden_size):
        super(SketchyOutput, self).__init__()
        self.efv = FV(hidden_size)

    def forward(self, M_1, M_2, M_3, mask):
        y_i = self.efv(M_1, M_2, M_3, mask)

        return y_i


class RV_TAV(nn.Module):
    """Rear Verification and Threshold Answer Verification layer utilized as part of Retrospective reader
    to augment our QANet by combining the answerability determined by our sketchy model and ur intensive
    model either returning a span or no answer at all.
    """

    def __init__(self):
        super(RV_TAV, self).__init__()

        # Allows us to train weights for RV
        self.beta = nn.Parameter(torch.tensor[0.1])
        # Allows us to train Threshold for TAV
        self.ans = nn.Parameter(torch.tensor([0.5]))
        self.lam = nn.Parameter(torch.tensor([0.5]))

    def forward(self, sketchy_prediction, intensive_prediction, log_p1, log_p2, max_len=15, use_squad_v2=True):
<<<<<<< HEAD
        sketchy_prediction = sketchy_prediction.squeeze()
        intensive_prediction = intensive_prediction.squeeze()
=======
>>>>>>> b52f3aab
        s_in = log_p1.exp()
        e_in = log_p2.exp()
        starts, ends = discretize(
            s_in, e_in, max_len, use_squad_v2)
        # Combines answerability estimate from both the sketchy and intensive models
        pred_answerable = self.beta * intensive_prediction + \
            (1-self.beta) * sketchy_prediction
        # Calcultes how certain we are of intesives prediction
        has = torch.tensor([log_p1[x, starts[x]] * log_p2[x, ends[x]]
                            for x in range(log_p1.shape[0])]).to(device='cuda')
        null = (log_p1[:, 0] * log_p2[:, 0]).to(device='cuda')
        span_answerable = null - has
        # Combines our answerability with our certainty
        not_answerable = self.lam * pred_answerable + \
            (1 - self.lam) * span_answerable
        l_p1 = log_p1.clone()
        l_p2 = log_p2.clone()
        l_p1[not_answerable > self.ans] = 0
        l_p2[not_answerable > self.ans] = 0
        return l_p1, l_p2<|MERGE_RESOLUTION|>--- conflicted
+++ resolved
@@ -27,25 +27,13 @@
         hidden_size (int): Size of hidden activations.
         drop_prob (float): Probability of zero-ing out activations
     """
-<<<<<<< HEAD
-
-=======
->>>>>>> b52f3aab
     def __init__(self, word_vectors, char_vectors, hidden_size, drop_prob):
         super(Embedding, self).__init__()
         self.hidden_size = hidden_size
         self.drop_prob = drop_prob
-<<<<<<< HEAD
-        self.hidden_size = hidden_size
-        self.word_embed = nn.Embedding.from_pretrained(word_vectors)
-        self.char_embed = nn.Embedding.from_pretrained(char_vectors)
-        self.cnn = nn.Conv1d(char_vectors.size(
-            1), hidden_size, kernel_size=5, bias=True)
-=======
         self.word_embed = nn.Embedding.from_pretrained(word_vectors)
         self.char_embed = nn.Embedding.from_pretrained(char_vectors)
         self.cnn = nn.Conv1d(char_vectors.size(1), hidden_size, kernel_size=5, bias=True)
->>>>>>> b52f3aab
         self.proj = nn.Linear(word_vectors.size(1), hidden_size, bias=False)
         self.hwy = HighwayEncoder(2, 2 * hidden_size)
 
@@ -53,31 +41,17 @@
         batch_size, sent_len, word_len = c.size()
 
         c = self.char_embed(c.view(-1, word_len))
-<<<<<<< HEAD
-        c = F.dropout(c, self.drop_prob, self.training)  # apply dropout
-
-        c_emb = self.cnn(c.permute(0, 2, 1))  # Conv1D Layer
-        c_emb = torch.max(F.relu(c_emb), dim=-1)[0]  # Maxpool
-        c_emb = c_emb.view(batch_size, sent_len, self.hidden_size)
-=======
         c = F.dropout(c, self.drop_prob, self.training) # apply dropout
         
         c_emb = self.cnn(c.permute(0, 2, 1)) # Conv1D Layer
         c_emb = torch.max(F.relu(c_emb), dim=-1)[0] # Maxpool
         c_emb = c_emb.view(batch_size, sent_len, self.hidden_size) 
->>>>>>> b52f3aab
 
         w_emb = self.word_embed(w)   # (batch_size, seq_len, embed_size)
         w_emb = F.dropout(w_emb, self.drop_prob, self.training)
         w_emb = self.proj(w_emb)  # (batch_size, seq_len, hidden_size)
-<<<<<<< HEAD
-
-        # concatenate word and char embeddings
-        emb = torch.cat((c_emb, w_emb), dim=-1)
-=======
  
         emb = torch.cat((c_emb, w_emb), dim=-1) # concatenate word and char embeddings
->>>>>>> b52f3aab
 
         emb = self.hwy(emb)   # (batch_size, seq_len, 2 * hidden_size)
 
@@ -299,67 +273,6 @@
         out = self.depthwise(x)
         out = self.pointwise(out)
 
-<<<<<<< HEAD
-        return torch.transpose(F.relu(out) + x, 1, 2)
-
-
-class FFNBlock(nn.Module):
-
-    def __init__(self, d_model, dropout=0.1, hidden_size=8):
-        super(FFNBlock, self).__init__()
-        self.norm = nn.LayerNorm(d_model)
-        self.ffn_layer = nn.Linear(d_model, d_model, bias=True)
-        self.dropout_layer = nn.Dropout(dropout)
-
-    def forward(self, x):
-        norm_out = self.norm(x)
-        ffn_layer_out = self.ffn_layer(norm_out)
-
-        return self.dropout_layer(F.relu(x) + ffn_layer_out)
-
-
-class SelfAttentionBlock(nn.Module):
-
-    def __init__(self, d_model, num_heads, dropout=0.1):
-        super(SelfAttentionBlock,  self).__init__()
-        self.norm = nn.LayerNorm(d_model)
-        self.self_attn_layer = nn.MultiheadAttention(
-            d_model, num_heads, dropout)
-        self.dropout = nn.Dropout(dropout)
-
-    def forward(self, x, mask):
-        norm_out = self.norm(x).permute(1,0,2)
-        attn_output, attn_output_weights = self.self_attn_layer(
-            norm_out, norm_out, norm_out, key_padding_mask=~mask)
-        return self.dropout(x + attn_output.permute(1,0,2))
-
-
-class PositionalEncoding(nn.Module):
-    """ Position Encoder which injects positional structure and information of to the input sequence.
-    This particular implementation was derived from the one implemented on the pytorch transformer in the pytorch documentation(https://pytorch.org/tutorials/beginner/transformer_tutorial.html#define-the-model)
-    Args:
-        d_model () :
-        dropout () :
-        max_len () :
-    """
-
-    def __init__(self, d_model, dropout=0.1, max_len=5000):
-        super(PositionalEncoding, self).__init__()
-        self.dropout = nn.Dropout(p=dropout)
-
-        pe = torch.zeros(max_len, d_model)
-        position = torch.arange(0, max_len, dtype=torch.float).unsqueeze(1)
-        div_term = torch.exp(torch.arange(
-            0, d_model, 2).float() * (-math.log(10000.0) / d_model))
-        pe[:, 0::2] = torch.sin(position * div_term)
-        pe[:, 1::2] = torch.cos(position * div_term)
-        pe = pe.unsqueeze(0).transpose(0, 1)
-        self.register_buffer('pe', pe)
-
-    def forward(self, x):
-        x = x + self.pe[:x.size(0), :]
-        return self.dropout(x)
-=======
         return torch.transpose(F.relu(out), 1, 2)
 
 
@@ -378,21 +291,22 @@
 #         return self.dropout_layer(F.relu(x) + ffn_layer_out)
 
 
-# class SelfAttentionBlock(nn.Module):
-
-#     def __init__(self, d_model, num_heads, dropout=0.1):
-#         super(SelfAttentionBlock,  self).__init__()
-#         self.norm = nn.LayerNorm(d_model)
-#         self.self_attn_layer = nn.MultiheadAttention(
-#             d_model, num_heads, dropout)
-#         self.dropout = nn.Dropout(dropout)
-
-#     def forward(self, x):
-#         norm_out = self.norm(x)
-#         attn_output, attn_output_weights = self.self_attn_layer(
-#             norm_out, norm_out, norm_out)
-
-#         return self.dropout(x + attn_output)
+class SelfAttentionBlock(nn.Module):
+
+     def __init__(self, d_model, num_heads, dropout=0.1):
+         super(SelfAttentionBlock,  self).__init__()
+         self.norm = nn.LayerNorm(d_model)
+         self.self_attn_layer = nn.MultiheadAttention(
+             d_model, num_heads, dropout)
+         self.dropout = nn.Dropout(dropout)
+
+     def forward(self, x):
+         norm_out = self.norm(x)
+         attn_output, attn_output_weights = self.self_attn_layer(
+             norm_out, norm_out, norm_out)
+
+         return self.dropout(x + attn_output)
+
 def PosEncoder(x, min_timescale=1.0, max_timescale=1.0e4):
     x = x.transpose(1, 2)
     length = x.size()[1]
@@ -472,7 +386,6 @@
 #     def forward(self, x):
 #         x = x + self.pe[:x.size(0), :]
 #         return self.dropout(x)
->>>>>>> b52f3aab
 
 
 class EmbeddingResizer(nn.Module):
@@ -494,10 +407,7 @@
         x = torch.transpose(x, 1, 2)
         return torch.transpose(self.out(x), 1, 2)
 
-<<<<<<< HEAD
-
-=======
-class MultiheadAttentionLayer(nn.Module):
+'''class MultiheadAttentionLayer(nn.Module):
     
     def __init__(self, hid_dim, num_heads, device):
         
@@ -569,48 +479,36 @@
         # [bs, len_x, hid_dim]
         
         #print("Multihead output: ", a.shape)
-        return a
->>>>>>> b52f3aab
+        return a'''
 class StackedEncoder(nn.Module):
     """ Base module for the Embedding and Model Encoder used in QANet.
     Args:
     """
 
-<<<<<<< HEAD
-    def __init__(self, num_conv_blocks, kernel_size, num_heads=8, d_model=128, dropout=0.1):
-
-        super(StackedEncoder, self).__init__()
-        self.pos_encoder = PositionalEncoding(d_model, dropout)
-=======
     def __init__(self, num_conv_blocks, kernel_size, num_heads=4, d_model=128, dropout=0.1, device="cuda:0"):
 
         super(StackedEncoder, self).__init__()
         #self.pos_encoder = PositionalEncoding(d_model, dropout, device)
         self.pos_norm = nn.LayerNorm(d_model)
->>>>>>> b52f3aab
 
         self.conv_blocks = nn.ModuleList([ConvBlock(d_model, d_model, kernel_size)
                                           for _ in range(num_conv_blocks)])
 
-<<<<<<< HEAD
         self.self_attn_block = SelfAttentionBlock(d_model, num_heads, dropout)
         self.ffn_block = FFNBlock(d_model)
-=======
-        self.conv_norm = nn.ModuleList([nn.LayerNorm(d_model) for _ in range(num_conv_blocks)])
+        '''self.conv_norm = nn.ModuleList([nn.LayerNorm(d_model) for _ in range(num_conv_blocks)])
 
        # self.self_attn_block = nn.MultiheadAttention(d_model, num_heads, dropout)
         self.self_attn_block = MultiheadAttentionLayer(d_model, num_heads, device)
         self.ffn_block = nn.Linear(d_model, d_model)
-        self.ffn_norm = nn.LayerNorm(d_model)
->>>>>>> b52f3aab
+        self.ffn_norm = nn.LayerNorm(d_model)'''
 
         self.num_conv_blocks = num_conv_blocks
 
         self.dropout = dropout
 
     def forward(self, x, mask):
-<<<<<<< HEAD
-        x = self.pos_encoder(x)
+        '''x = self.pos_encoder(x)
 
         for i, conv_block in enumerate(self.conv_blocks):
             x = conv_block(x)
@@ -620,9 +518,8 @@
 
         x = self.self_attn_block(x, mask)
 
-        return self.ffn_block(x)
-
-=======
+        return self.ffn_block(x)'''
+
         x = PosEncoder(x)
         res = x
         x = self.pos_norm(x)
@@ -669,7 +566,6 @@
         log_p2 = masked_softmax(end.squeeze(), mask, log_softmax=True)
 
         return log_p1, log_p2
->>>>>>> b52f3aab
 
 class FV(nn.Module):
     """Front Verification layer utilized as part of Retrospective reader
@@ -686,17 +582,10 @@
     def forward(self, M_1, M_2, M_3, mask):
         # linear layer
         M_X = self.verify_linear(torch.cat((M_1, M_2, M_3), dim=-1))
-<<<<<<< HEAD
 
         sq1 = masked_softmax(torch.squeeze(M_X), mask, log_softmax=True)
 
         y_i = torch.cat((sq1, sq2), dim=-1)
-=======
-        # produce logits
-        sq1 = masked_sigmoid(torch.squeeze(M_X), mask, log_sigmoid=False)
-
-        y_i = torch.squeeze(sq1[:, 0])
->>>>>>> b52f3aab
 
         return y_i
 
@@ -757,11 +646,8 @@
         self.lam = nn.Parameter(torch.tensor([0.5]))
 
     def forward(self, sketchy_prediction, intensive_prediction, log_p1, log_p2, max_len=15, use_squad_v2=True):
-<<<<<<< HEAD
         sketchy_prediction = sketchy_prediction.squeeze()
         intensive_prediction = intensive_prediction.squeeze()
-=======
->>>>>>> b52f3aab
         s_in = log_p1.exp()
         e_in = log_p2.exp()
         starts, ends = discretize(
