"""Assortment of layers for use in models.py.

Author:
    Chris Chute (chute@stanford.edu)
"""

import torch
import torch.nn as nn
import torch.nn.functional as F

from torch.nn.utils.rnn import pack_padded_sequence, pad_packed_sequence
from util import masked_softmax
from util import discretize


class Embedding(nn.Module):
    """Embedding layer used by BiDAF, without the character-level component.

    Word-level embeddings are further refined using a 2-layer Highway Encoder
    (see `HighwayEncoder` class for details).

    Args:
        word_vectors (torch.Tensor): Pre-trained word vectors.
        hidden_size (int): Size of hidden activations.
        drop_prob (float): Probability of zero-ing out activations
    """
    def __init__(self, word_vectors, char_vectors, hidden_size, drop_prob):
        super(Embedding, self).__init__()
        self.drop_prob = drop_prob
        self.hidden_size = hidden_size
        self.word_embed = nn.Embedding.from_pretrained(word_vectors)
        self.char_embed = nn.Embedding.from_pretrained(char_vectors)
        self.cnn = nn.Conv1d(char_vectors.size(1), hidden_size, kernel_size=5, bias=True)
        self.proj = nn.Linear(word_vectors.size(1), hidden_size, bias=False)
        self.hwy = HighwayEncoder(2, 2 * hidden_size)

    def forward(self, w, c):
        batch_size, sent_len, word_len = c.size()

        c = self.char_embed(c.view(-1, word_len))
        c = F.dropout(c, self.drop_prob, self.training) # apply dropout

        c_emb = self.cnn(c.permute(0, 2, 1)) # Conv1D Layer
        c_emb = torch.max(F.relu(c_emb), dim=-1)[0] # Maxpool
        c_emb = c_emb.view(batch_size, sent_len, self.hidden_size) 

        w_emb = self.word_embed(w)   # (batch_size, seq_len, embed_size)
        w_emb = F.dropout(w_emb, self.drop_prob, self.training)
        w_emb = self.proj(w_emb)  # (batch_size, seq_len, hidden_size)

        emb = torch.cat((c_emb, w_emb), dim=-1) # concatenate word and char embeddings

        emb = self.hwy(emb)   # (batch_size, seq_len, 2 * hidden_size)

        return emb


class HighwayEncoder(nn.Module):
    """Encode an input sequence using a highway network.

    Based on the paper:
    "Highway Networks"
    by Rupesh Kumar Srivastava, Klaus Greff, Jürgen Schmidhuber
    (https://arxiv.org/abs/1505.00387).

    Args:
        num_layers (int): Number of layers in the highway encoder.
        hidden_size (int): Size of hidden activations.
    """
    def __init__(self, num_layers, hidden_size):
        super(HighwayEncoder, self).__init__()
        self.transforms = nn.ModuleList([nn.Linear(hidden_size, hidden_size)
                                         for _ in range(num_layers)])
        self.gates = nn.ModuleList([nn.Linear(hidden_size, hidden_size)
                                    for _ in range(num_layers)])

    def forward(self, x):
        for gate, transform in zip(self.gates, self.transforms):
            # Shapes of g, t, and x are all (batch_size, seq_len, hidden_size)
            g = torch.sigmoid(gate(x))
            t = F.relu(transform(x))
            x = g * t + (1 - g) * x

        return x


class RNNEncoder(nn.Module):
    """General-purpose layer for encoding a sequence using a bidirectional RNN.

    Encoded output is the RNN's hidden state at each position, which
    has shape `(batch_size, seq_len, hidden_size * 2)`.

    Args:
        input_size (int): Size of a single timestep in the input.
        hidden_size (int): Size of the RNN hidden state.
        num_layers (int): Number of layers of RNN cells to use.
        drop_prob (float): Probability of zero-ing out activations.
    """
    def __init__(self,
                 input_size,
                 hidden_size,
                 num_layers,
                 drop_prob=0.):
        super(RNNEncoder, self).__init__()
        self.drop_prob = drop_prob
        self.rnn = nn.LSTM(input_size, hidden_size, num_layers,
                           batch_first=True,
                           bidirectional=True,
                           dropout=drop_prob if num_layers > 1 else 0.)

    def forward(self, x, lengths):
        # Save original padded length for use by pad_packed_sequence
        orig_len = x.size(1)

        # Sort by length and pack sequence for RNN
        lengths, sort_idx = lengths.sort(0, descending=True)
        x = x[sort_idx]     # (batch_size, seq_len, input_size)
        x = pack_padded_sequence(x, lengths.cpu(), batch_first=True)

        # Apply RNN
        x, _ = self.rnn(x)  # (batch_size, seq_len, 2 * hidden_size)

        # Unpack and reverse sort
        x, _ = pad_packed_sequence(x, batch_first=True, total_length=orig_len)
        _, unsort_idx = sort_idx.sort(0)
        x = x[unsort_idx]   # (batch_size, seq_len, 2 * hidden_size)

        # Apply dropout (RNN applies dropout after all but the last layer)
        x = F.dropout(x, self.drop_prob, self.training)

        return x


class BiDAFAttention(nn.Module):
    """Bidirectional attention originally used by BiDAF.

    Bidirectional attention computes attention in two directions:
    The context attends to the query and the query attends to the context.
    The output of this layer is the concatenation of [context, c2q_attention,
    context * c2q_attention, context * q2c_attention]. This concatenation allows
    the attention vector at each timestep, along with the embeddings from
    previous layers, to flow through the attention layer to the modeling layer.
    The output has shape (batch_size, context_len, 8 * hidden_size).

    Args:
        hidden_size (int): Size of hidden activations.
        drop_prob (float): Probability of zero-ing out activations.
    """
    def __init__(self, hidden_size, drop_prob=0.1):
        super(BiDAFAttention, self).__init__()
        self.drop_prob = drop_prob
        self.c_weight = nn.Parameter(torch.zeros(hidden_size, 1))
        self.q_weight = nn.Parameter(torch.zeros(hidden_size, 1))
        self.cq_weight = nn.Parameter(torch.zeros(1, 1, hidden_size))
        for weight in (self.c_weight, self.q_weight, self.cq_weight):
            nn.init.xavier_uniform_(weight)
        self.bias = nn.Parameter(torch.zeros(1))

    def forward(self, c, q, c_mask, q_mask):
        batch_size, c_len, _ = c.size()
        q_len = q.size(1)
        s = self.get_similarity_matrix(c, q)        # (batch_size, c_len, q_len)
        c_mask = c_mask.view(batch_size, c_len, 1)  # (batch_size, c_len, 1)
        q_mask = q_mask.view(batch_size, 1, q_len)  # (batch_size, 1, q_len)
        s1 = masked_softmax(s, q_mask, dim=2)       # (batch_size, c_len, q_len)
        s2 = masked_softmax(s, c_mask, dim=1)       # (batch_size, c_len, q_len)

        # (bs, c_len, q_len) x (bs, q_len, hid_size) => (bs, c_len, hid_size)
        a = torch.bmm(s1, q)
        # (bs, c_len, c_len) x (bs, c_len, hid_size) => (bs, c_len, hid_size)
        b = torch.bmm(torch.bmm(s1, s2.transpose(1, 2)), c)

        x = torch.cat([c, a, c * a, c * b], dim=2)  # (bs, c_len, 4 * hid_size)

        return x

    def get_similarity_matrix(self, c, q):
        """Get the "similarity matrix" between context and query (using the
        terminology of the BiDAF paper).

        A naive implementation as described in BiDAF would concatenate the
        three vectors then project the result with a single weight matrix. This
        method is a more memory-efficient implementation of the same operation.

        See Also:
            Equation 1 in https://arxiv.org/abs/1611.01603
        """
        c_len, q_len = c.size(1), q.size(1)
        c = F.dropout(c, self.drop_prob, self.training)  # (bs, c_len, hid_size)
        q = F.dropout(q, self.drop_prob, self.training)  # (bs, q_len, hid_size)

        # Shapes: (batch_size, c_len, q_len)
        s0 = torch.matmul(c, self.c_weight).expand([-1, -1, q_len])
        s1 = torch.matmul(q, self.q_weight).transpose(1, 2)\
                                           .expand([-1, c_len, -1])
        s2 = torch.matmul(c * self.cq_weight, q.transpose(1, 2))
        s = s0 + s1 + s2 + self.bias

        return s


class BiDAFOutput(nn.Module):
    """Output layer used by BiDAF for question answering.

    Computes a linear transformation of the attention and modeling
    outputs, then takes the softmax of the result to get the start pointer.
    A bidirectional LSTM is then applied the modeling output to produce `mod_2`.
    A second linear+softmax of the attention output and `mod_2` is used
    to get the end pointer.

    Args:
        hidden_size (int): Hidden size used in the BiDAF model.
        drop_prob (float): Probability of zero-ing out activations.
    """
    def __init__(self, hidden_size, drop_prob):
        super(BiDAFOutput, self).__init__()
        self.att_linear_1 = nn.Linear(8 * hidden_size, 1)
        self.mod_linear_1 = nn.Linear(2 * hidden_size, 1)

        self.rnn = RNNEncoder(input_size=2 * hidden_size,
                              hidden_size=hidden_size,
                              num_layers=1,
                              drop_prob=drop_prob)

        self.att_linear_2 = nn.Linear(8 * hidden_size, 1)
        self.mod_linear_2 = nn.Linear(2 * hidden_size, 1)

    def forward(self, att, mod, mask):
        # Shapes: (batch_size, seq_len, 1)
        logits_1 = self.att_linear_1(att) + self.mod_linear_1(mod)
        mod_2 = self.rnn(mod, mask.sum(-1))
        logits_2 = self.att_linear_2(att) + self.mod_linear_2(mod_2)

        # Shapes: (batch_size, seq_len)
        log_p1 = masked_softmax(logits_1.squeeze(), mask, log_softmax=True)
        log_p2 = masked_softmax(logits_2.squeeze(), mask, log_softmax=True)

        return log_p1, log_p2

<<<<<<< HEAD

class ConvBlock(nn.Module):
    """
    """

    def __init__(self, in_channels, out_channels, kernel_size, bias=True):
        super(ConvBlock, self).__init__()

        self.depthwise = nn.Conv1d(
            in_channels, in_channels, kernel_size=kernel_size, padding=kernel_size//2, groups=in_channels, bias=False)

        self.pointwise = nn.Conv1d(
            in_channels, out_channels, kernel_size=1, padding=0, bias=bias)

    def forward(self, x):

        out = self.depthwise(x)
        out = self.pointwise(out)

        return F.relu(out + x)


class FFNBlock(nn.Module):

    def __init__(self, d_model, dropout=0.1, hidden_size=8):
        super(FFNBlock, self).__init__()
        self.norm = nn.LayerNorm(d_model)
        self.ffn_layer = nn.Linear(d_model, d_model, bias=True)
        self.dropout_layer = nn.Dropout(dropout)

    def forward(self, x):
        norm_out = self.norm(x)
        ffn_layer_out = self.ffn_layer(norm_out)

        return self.dropout_layer(F.relu(x + ffn_layer_out))


class SelfAttentionBlock(nn.Module):

    def __init__(self, d_model, num_heads, dropout=0.1):
        super(SelfAttentionBlock,  self).__init__()
        self.norm = nn.LayerNorm(d_model)
        self.self_attn_layer = nn.MultiheadAttention(
            d_model, num_heads, dropout)

        self.dropout = nn.Dropout(dropout)

    def forward(self, x):
        norm_out = self.norm(x)

        attn_output, attn_output_weights = self.self_attn_layer(
            norm_out, norm_out, norm_out)

        return self.dropout(x + attn_output)


class PositionalEncoding(nn.Module):
    """ Position Encoder which injects positional structure and information of to the input sequence.
    This particular implementation was derived from the one implemented on the pytorch transformer in the pytorch documentation(https://pytorch.org/tutorials/beginner/transformer_tutorial.html#define-the-model)
    Args:
        d_model () :
        dropout () :
        max_len () :
    """

    def __init__(self, d_model, dropout=0.1, max_len=5000):
        super(PositionalEncoding, self).__init__()
        self.dropout = nn.Dropout(p=dropout)

        pe = torch.zeros(max_len, d_model)
        position = torch.arange(0, max_len, dtype=torch.float).unsqueeze(1)
        div_term = torch.exp(torch.arange(
            0, d_model, 2).float() * (-math.log(10000.0) / d_model))
        pe[:, 0::2] = torch.sin(position * div_term)
        pe[:, 1::2] = torch.cos(position * div_term)
        pe = pe.unsqueeze(0).transpose(0, 1)
        self.register_buffer('pe', pe)

    def forward(self, x):
        x = x + self.pe[:x.size(0), :]
        return self.dropout(x)


class EmbeddingResizer(nn.Module):
    """ Resizes input embedding to hidden size of 128 that can be passed to the convolution blocks
    Args:
    """

    def __init__(self, in_channels, out_channels,
                 kernel_size=1, stride=1, padding=0, groups=1, bias=False):
        super(EmbeddingResizer, self).__init__()

        self.out = nn.Conv1d(
            in_channels, out_channels,
            kernel_size, stride=stride,
            padding=padding, groups=groups, bias=bias)
        # nn.init.kaiming_normal_(self.out.weight, nonlinearity='relu')

    def forward(self, x):

        return F.relu(self.out(x))


class StackedEncoder(nn.Module):
    """ Base module for the Embedding and Model Encoder used in QANet.
    Args:
    """

    def __init__(self, num_conv_blocks, kernel_size, num_heads=8, d_model=128, dropout=0.1):

        super(StackedEncoder, self).__init__()
        self.pos_encoder = PositionalEncoding(d_model, dropout)

        self.conv_blocks = nn.ModuleList([ConvBlock(d_model, d_model, kernel_size)
                                          for _ in range(num_conv_blocks)])

        self.self_attn_block = SelfAttentionBlock(d_model, num_heads, dropout)
        self.ffn_block = FFNBlock(d_model)

        self.num_conv_blocks = num_conv_blocks

        self.dropout = dropout

    def forward(self, x):
        x = self.pos_encoder(x)

        for conv_block in self.conv_blocks:
            x = conv_block(x)

        x = self.self_attn_block(x)

        return self.ffn_block(x)
=======
class FV(nn.Module):
    """Front Verification layer utilized as part of Retrospective reader
    to augment our QANet by addressing the question of answerability
    Args:
        hidden_size (int): Hidden size used in the BiDAF model.
    """
    def __init__(self, hidden_size):
        super(FV, self).__init__()
        self.relu = nn.ReLU()

        self.maxpool = nn.MaxPool1d(3)
        #veify sizes <<<<<<<<
        self.verify_linear = nn.Linear(2 * hidden_size, hidden_size)

        self.softmax = nn.Softmax(0)


    def forward(self, M_0, M_1, M_2):
        #relu each M_i
        m_0 = self.relu(M_0)
        m_1 = self.relu(M_1)
        m_2 = self.relu(M_2)
        #concatinate the results
        z = torch.cat(m_0, m_1, m_2)
        #run 1d max pool to get M_x
        M_x = self.maxpool(z)
        #y_i = SOFTMAX(LINEAR(M_x)) to produce logits
        y_i = self.softmax(self.verify_linear(M_x))

        #do we take the max? average?
        return max(y_i)


class IntensiveOutput(nn.Module):
        """Outputs the results of running the sample through the intensive module, implementing internal front verification and a span predicition
    Args:
        hidden_size (int): Hidden size used in the BiDAF model.
    """
    def __init__(self, hidden_size):
        super(IntensiveOutput, self).__init__()
        self.ifv = FV(hidden_size)
        #need to make these the size of M_i
        self.Ws = nn.Parameter(torch.zeros(1, hidden_size * 2))
        self.We = nn.Parameter(torch.zeros(1, hidden_size * 2))

        self.softmax = nn.Softmax(0)

    def forward(self, M_0, M_1, M_2):
        y_i = self.ifv(M_0, M_1, M_2)
        s = self.softmax(Ws @ torch.cat(M_0, M_1))
        e = self.softmax(We @ torch.cat(M_0, M_2)) 

        return y_i, (s, e)
    
class SketchyOutput(nn.Module):
        """Outputs the results of running the sample throuhg the sketchy reading module, implements external front verification
    Args:
        hidden_size (int): Hidden size used in the BiDAF model.
    """
    def __init__(self, hidden_size):
        super(SketchyOutput, self).__init__()
        self.efv = FV(hidden_size)

    def forward(self, M_0, M_1, M_2):
        y_i = self.efv(M_0, M_1, M_2)       

        return y_i

class RV_TAV(nn.Module):
    """Rear Verification and Threshold Answer Verification layer utilized as part of Retrospective reader
    to augment our QANet by combining the answerability determined by our sketchy model and ur intensive 
    model either returning a span or no answer at all.
    Args:
        hidden_size (int): Hidden size used in the BiDAF model.
    """
    def __init__(self):
        super(RV, self).__init__()

        self.beta = nn.Parameter(torch.zeros(1, 1) + 0.5) #Allows us to train weights for RV
        self.ans = nn.Parameter(torch.zeros(1, 1) + 0.75) #Allows us to train Threshold for TAV
     
    def forward(intensive_prediction, sketchy_prediction, s_pred, e_pred, max_len=15, use_squad_v2=True)
        starts, ends = discretize(s_pred.exp(), e_pred.exp(), max_len, use_squad_v2)
        answerable = self.beta * intensive_prediction + (1-self.beta) * sketchy_prediction #Combines answerability estimate from both the sketchy and intensive models
        if answerable > self.ans and ends[0] != 0:
            s, e = s_pred, e_pred
        else:
            s, e = []
        return s, e

            
            
>>>>>>> 0c30adc0
<|MERGE_RESOLUTION|>--- conflicted
+++ resolved
@@ -237,7 +237,6 @@
 
         return log_p1, log_p2
 
-<<<<<<< HEAD
 
 class ConvBlock(nn.Module):
     """
@@ -370,7 +369,6 @@
         x = self.self_attn_block(x)
 
         return self.ffn_block(x)
-=======
 class FV(nn.Module):
     """Front Verification layer utilized as part of Retrospective reader
     to augment our QANet by addressing the question of answerability
@@ -463,4 +461,3 @@
 
             
             
->>>>>>> 0c30adc0
