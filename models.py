"""Top-level model classes.

Author:
    Chris Chute (chute@stanford.edu)
"""

import layers
import torch
import torch.nn as nn


class BiDAF(nn.Module):
    """Baseline BiDAF model for SQuAD.

    Based on the paper:
    "Bidirectional Attention Flow for Machine Comprehension"
    by Minjoon Seo, Aniruddha Kembhavi, Ali Farhadi, Hannaneh Hajishirzi
    (https://arxiv.org/abs/1611.01603).

    Follows a high-level structure commonly found in SQuAD models:
        - Embedding layer: Embed word indices to get word vectors.
        - Encoder layer: Encode the embedded sequence.
        - Attention layer: Apply an attention mechanism to the encoded sequence.
        - Model encoder layer: Encode the sequence again.
        - Output layer: Simple layer (e.g., fc + softmax) to get final outputs.

    Args:
        word_vectors (torch.Tensor): Pre-trained word vectors.
        hidden_size (int): Number of features in the hidden state at each layer.
        drop_prob (float): Dropout probability.
    """
    def __init__(self, word_vectors, hidden_size, drop_prob=0.):
        super(BiDAF, self).__init__()
        self.emb = layers.Embedding(word_vectors=word_vectors,
                                    hidden_size=hidden_size,
                                    drop_prob=drop_prob)

        self.enc = layers.RNNEncoder(input_size=hidden_size,
                                     hidden_size=hidden_size,
                                     num_layers=1,
                                     drop_prob=drop_prob)

        self.att = layers.BiDAFAttention(hidden_size=2 * hidden_size,
                                         drop_prob=drop_prob)

        self.mod = layers.RNNEncoder(input_size=8 * hidden_size,
                                     hidden_size=hidden_size,
                                     num_layers=2,
                                     drop_prob=drop_prob)

        self.out = layers.BiDAFOutput(hidden_size=hidden_size,
                                      drop_prob=drop_prob)

    def forward(self, cw_idxs, qw_idxs):
        c_mask = torch.zeros_like(cw_idxs) != cw_idxs
        q_mask = torch.zeros_like(qw_idxs) != qw_idxs
        c_len, q_len = c_mask.sum(-1), q_mask.sum(-1)

        c_emb = self.emb(cw_idxs)         # (batch_size, c_len, hidden_size)
        q_emb = self.emb(qw_idxs)         # (batch_size, q_len, hidden_size)

        c_enc = self.enc(c_emb, c_len)    # (batch_size, c_len, 2 * hidden_size)
        q_enc = self.enc(q_emb, q_len)    # (batch_size, q_len, 2 * hidden_size)

        att = self.att(c_enc, q_enc,
                       c_mask, q_mask)    # (batch_size, c_len, 8 * hidden_size)

        mod = self.mod(att, c_len)        # (batch_size, c_len, 2 * hidden_size)

        out = self.out(att, mod, c_mask)  # 2 tensors, each (batch_size, c_len)

        return out

<<<<<<< HEAD



class SketchyReader(nn.Module):

    def __init__(self, word_vectors, char_vectors, hidden_size, drop_prob=0.):
        super(RetroQANet, self).__init__()

        self.emb = layers.Embedding(word_vectors=word_vectors,
                                    char_vectors=char_vectors,
                                    hidden_size=hidden_size,
                                    drop_prob=drop_prob)

        hidden_size *= 2    # update hidden size for other layers due to char embeddings

        self.enc = None     # embedding encoder layer

        self.att = None     # context-query attention layer

        self.mod = None     # model layer

        self.efv = None     # external front verifier

        self.out = None     # output layer
    

    def forward(self, cw_idxs, qw_idxs, cc_idxs, qc_idxs):
        c_mask = torch.zeros_like(cw_idxs) != cw_idxs
        q_mask = torch.zeros_like(qw_idxs) != qw_idxs
        c_len, q_len = c_mask.sum(-1), q_mask.sum(-1)

        c_emb = self.emb(cw_idxs, cc_idxs)         # (batch_size, c_len, hidden_size)
        q_emb = self.emb(qw_idxs, qc_idxs)         # (batch_size, q_len, hidden_size)


        c_enc = self.enc(c_emb, c_len)    # (batch_size, c_len, 2 * hidden_size)
        q_enc = self.enc(q_emb, q_len)    # (batch_size, q_len, 2 * hidden_size)

        att = self.att(c_enc, q_enc,
                       c_mask, q_mask)    # (batch_size, c_len, 8 * hidden_size)

        mod = self.mod(att, c_len)        # (batch_size, c_len, 2 * hidden_size)




class IntensiveReader(nn.Module):
    
    def __init__(self, word_vectors, char_vectors, hidden_size, drop_prob=0.):
        super(RetroQANet, self).__init__()

        self.emb = layers.Embedding(word_vectors=word_vectors,
                                    char_vectors=char_vectors,
                                    hidden_size=hidden_size,
                                    drop_prob=drop_prob)

        hidden_size *= 2    # update hidden size for other layers due to char embeddings

        self.enc = None     # embedding encoder layer

        self.att = None     # context-query attention layer

        self.mod = None     # model layer

        self.efv = None     # external front verifier

        self.out = None     # output layer
    

    def forward(self, cw_idxs, qw_idxs, cc_idxs, qc_idxs):
        c_mask = torch.zeros_like(cw_idxs) != cw_idxs
        q_mask = torch.zeros_like(qw_idxs) != qw_idxs
        c_len, q_len = c_mask.sum(-1), q_mask.sum(-1)

        c_emb = self.emb(cw_idxs, cc_idxs)         # (batch_size, c_len, hidden_size)
        q_emb = self.emb(qw_idxs, qc_idxs)         # (batch_size, q_len, hidden_size)


        c_enc = self.enc(c_emb, c_len)    # (batch_size, c_len, 2 * hidden_size)
        q_enc = self.enc(q_emb, q_len)    # (batch_size, q_len, 2 * hidden_size)

        att = self.att(c_enc, q_enc,
                       c_mask, q_mask)    # (batch_size, c_len, 8 * hidden_size)

        mod = self.mod(att, c_len)        # (batch_size, c_len, 2 * hidden_size)




class RetroQANet(nn.Module):

    """Retro-Reader over QANet
    
    """

    def __init__(self, word_vectors, char_vectors, hidden_size, drop_prob=0.):
        super(RetroQANet, self).__init__()

        self.emb = layers.Embedding(word_vectors=word_vectors,
                                    char_vectors=char_vectors,
                                    hidden_size=hidden_size,
                                    drop_prob=drop_prob)

        hidden_size *= 2    # update hidden size for other layers due to char embeddings

        self.enc = None     # embedding encoder layer

        self.att = None     # context-query attention layer

        self.mod = None     # model layer

        self.efv = None     # external front verifier

        self.ifv = None     # internal front verifier

        self.out = None     # output layer
    
    def forward(self, cw_idxs, qw_idxs, cc_idxs, qc_idxs):
        c_mask = torch.zeros_like(cw_idxs) != cw_idxs
        q_mask = torch.zeros_like(qw_idxs) != qw_idxs
        c_len, q_len = c_mask.sum(-1), q_mask.sum(-1)

        c_emb = self.emb(cw_idxs, cc_idxs)         # (batch_size, c_len, hidden_size)
        q_emb = self.emb(qw_idxs, qc_idxs)         # (batch_size, q_len, hidden_size)


        c_enc = self.enc(c_emb, c_len)    # (batch_size, c_len, 2 * hidden_size)
        q_enc = self.enc(q_emb, q_len)    # (batch_size, q_len, 2 * hidden_size)

        att = self.att(c_enc, q_enc,
                       c_mask, q_mask)    # (batch_size, c_len, 8 * hidden_size)

        mod = self.mod(att, c_len)        # (batch_size, c_len, 2 * hidden_size)
=======
class RetroTrainer(nn.Module):
    def __init__(self):
        super(RetroTrainer, self).__init__()
        self.RV_TAV(nn.Module) = layers.RV_TAV()
    def forward(intensive_prediction, sketchy_prediction, s_pred, e_pred):
        RV_TAV(intensive_prediction, sketchy_prediction, s_pred, e_pred, max_len=15, use_squad_v2=True)

class QanetSketchy(nn.module):
    #Creates Sketchy Qanet Model

class QanetIntensive(nn.module):
    #Creates Intensive Qanet Model

class QanetRetro(nn.module):
    #intializes intensive model
    #initializes sketchy model
    #Call RV_TAV Module
>>>>>>> 0c30adc0
<|MERGE_RESOLUTION|>--- conflicted
+++ resolved
@@ -71,7 +71,6 @@
 
         return out
 
-<<<<<<< HEAD
 
 
 
@@ -205,7 +204,6 @@
                        c_mask, q_mask)    # (batch_size, c_len, 8 * hidden_size)
 
         mod = self.mod(att, c_len)        # (batch_size, c_len, 2 * hidden_size)
-=======
 class RetroTrainer(nn.Module):
     def __init__(self):
         super(RetroTrainer, self).__init__()
@@ -222,5 +220,4 @@
 class QanetRetro(nn.module):
     #intializes intensive model
     #initializes sketchy model
-    #Call RV_TAV Module
->>>>>>> 0c30adc0
+    #Call RV_TAV Module