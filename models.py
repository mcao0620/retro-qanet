--- conflicted
+++ resolved
@@ -30,12 +30,7 @@
         hidden_size (int): Number of features in the hidden state at each layer.
         drop_prob (float): Dropout probability.
     """
-<<<<<<< HEAD
-
-    def __init__(self, word_vectors, hidden_size, drop_prob=0.):
-=======
     def __init__(self, word_vectors, char_vectors, hidden_size, drop_prob=0.):
->>>>>>> b52f3aab
         super(BiDAF, self).__init__()
 
         self.emb = layers.Embedding(word_vectors=word_vectors,
@@ -85,19 +80,16 @@
         return out
 
 
-<<<<<<< HEAD
 class SketchyReader(nn.Module):
 
-    def __init__(self, word_vectors, char_vectors, hidden_size, drop_prob=0.):
+    def __init__(self, word_vectors, char_vectors, hidden_size, device, drop_prob=0.):
         super(SketchyReader, self).__init__()
-=======
-class QANet(nn.Module):
+'''class QANet(nn.Module):
 
     def __init__(self, word_vectors, char_vectors, hidden_size, device, drop_prob=0.):
         super(QANet, self).__init__()
 
-        self.device = device
->>>>>>> b52f3aab
+        self.device = device'''
 
         self.emb = layers.Embedding(word_vectors=word_vectors,
                                     char_vectors=char_vectors,
@@ -106,14 +98,10 @@
 
         hidden_size *= 2    # update hidden size for other layers due to char embeddings
 
-<<<<<<< HEAD
-        self.resizer = layers.EmbeddingResizer(in_channels=hidden_size,
-=======
         self.c_resizer = layers.EmbeddingResizer(in_channels=hidden_size,
                                                out_channels=128)
                     
         self.q_resizer = layers.EmbeddingResizer(in_channels=hidden_size,
->>>>>>> b52f3aab
                                                out_channels=128)
 
         self.model_resizer = layers.EmbeddingResizer(in_channels=512,
@@ -121,12 +109,8 @@
 
         self.enc = layers.StackedEncoder(num_conv_blocks=4,
                                          kernel_size=7,
-<<<<<<< HEAD
-                                         dropout=drop_prob)     # embedding encoder layer
-=======
                                          dropout=drop_prob,
                                          device=self.device)     # embedding encoder layer
->>>>>>> b52f3aab
 
         self.att = layers.BiDAFAttention(hidden_size=128,
                                          drop_prob=drop_prob)     # context-query attention layer
@@ -144,48 +128,29 @@
         #                                  dropout=drop_prob)     # model layer
         self.model_encoder_layers = nn.ModuleList([layers.StackedEncoder(num_conv_blocks=2,
                                                                          kernel_size=7,
-<<<<<<< HEAD
+                                                                         device = self.device,
                                                                          dropout=drop_prob) for _ in range(7)])
 
         self.out = layers.SketchyOutput(hidden_size=128)     # output layer
-=======
-                                                                         dropout=drop_prob,
-                                                                         device=self.device) for _ in range(7)])
-
-        self.out = layers.QANetOutput(hidden_size=128)     # output layer
->>>>>>> b52f3aab
 
     def forward(self, cw_idxs, qw_idxs, cc_idxs, qc_idxs):
         c_mask = torch.zeros_like(cw_idxs) != cw_idxs
         q_mask = torch.zeros_like(qw_idxs) != qw_idxs
         c_len, q_len = c_mask.sum(-1), q_mask.sum(-1)
 
-<<<<<<< HEAD
-=======
         # c_mask_3d = torch.eq(cw_idxs, 1).float()
         # q_mask_3d = torch.eq(qw_idxs, 1).float()
 
->>>>>>> b52f3aab
         # (batch_size, c_len, hidden_size)
         c_emb = self.emb(cw_idxs, cc_idxs)
         # (batch_size, q_len, hidden_size)
         q_emb = self.emb(qw_idxs, qc_idxs)
 
-<<<<<<< HEAD
-        c_emb = self.resizer(c_emb)
-        q_emb = self.resizer(q_emb)
-
-        # (batch_size, c_len, 2 * hidden_size)
-        c_enc = self.enc(c_emb, c_mask)
-        # (batch_size, q_len, 2 * hidden_size)
-        q_enc = self.enc(q_emb, q_mask)
-=======
         c_emb = self.c_resizer(c_emb)
         q_emb = self.q_resizer(q_emb)
 
         c_enc = self.enc(c_emb, c_mask)    # (batch_size, c_len, 2 * hidden_size)
         q_enc = self.enc(q_emb, q_mask)    # (batch_size, q_len, 2 * hidden_size)
->>>>>>> b52f3aab
 
         att = self.att(c_enc, q_enc,
                        c_mask, q_mask)    # (batch_size, c_len, 8 * hidden_size)
@@ -213,7 +178,6 @@
 
         out = self.out(mod1, mod2, mod3, c_mask)
 
-<<<<<<< HEAD
         return out
 
 
@@ -340,6 +304,4 @@
         out = self.RV_TAV(yi_s.to(device='cuda'), yi_i.to(
             device='cuda'), log_p1.to(device='cuda'), log_p2.to(device='cuda'))
 
-=======
->>>>>>> b52f3aab
-        return out+        return out
