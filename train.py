--- conflicted
+++ resolved
@@ -49,13 +49,6 @@
 
     # Get Sketchy model
     log.info('Building model...')
-<<<<<<< HEAD
-    sketchy_model = #QANET SKETCHY MODEL INTITIATION
-    sketchy_model = nn.DataParallel(sketchy_model, args.sketchy_gpu_ids)
-    if args.load_path_s:
-        log.info(f'Loading checkpoint from {args.load_path_s}...')
-        sketchy_model, sketchy_step = util.load_model(sketchy_model, args.load_path_s, args.sketchy_gpu_ids)
-=======
     model = QANet(word_vectors=word_vectors,
                   char_vectors=char_vectors,
                   hidden_size=args.hidden_size,
@@ -65,7 +58,6 @@
     if args.load_path:
         log.info(f'Loading checkpoint from {args.load_path}...')
         model, step = util.load_model(model, args.load_path, args.gpu_ids)
->>>>>>> b52f3aab
     else:
         sketchy_step = 0
     sketchy_model = sketchy_model.to(sketchy_device)
@@ -158,22 +150,14 @@
                 # Setup for forward
                 cw_idxs = cw_idxs.to(device)
                 qw_idxs = qw_idxs.to(device)
-<<<<<<< HEAD
-                cc_idxs = cc_idxs.to(device)
-                qc_idxs = qc_idxs.tto(device)
-=======
                 cc_idxs = cc_idxs.to(device) 
                 qc_idxs = qc_idxs.to(device)
 
->>>>>>> b52f3aab
                 batch_size = cw_idxs.size(0)
                 optimizer.zero_grad()
 
                 # Forward
-<<<<<<< HEAD
-=======
                 log_p1, log_p2 = model(cw_idxs, qw_idxs, cc_idxs, qc_idxs)
->>>>>>> b52f3aab
                 y1, y2 = y1.to(device), y2.to(device)
 
                 if model_name == 'sketchy':
@@ -283,13 +267,6 @@
             # Setup for forward
             cw_idxs = cw_idxs.to(device)
             qw_idxs = qw_idxs.to(device)
-<<<<<<< HEAD
-            cc_idxs = cc_idxs.to(device)
-            qc_idxs = qc_idxs.to(device)
-            batch_size = cw_idxs.size(0)
-
-            # Forward
-=======
             cc_idxs = cc_idxs.to(device) 
             qc_idxs = qc_idxs.to(device)
 
@@ -297,7 +274,6 @@
 
             # Forward
             log_p1, log_p2 = model(cw_idxs, qw_idxs, cc_idxs, qc_idxs)
->>>>>>> b52f3aab
             y1, y2 = y1.to(device), y2.to(device)
             bceLoss = nn.BCEWithLogitsLoss()
             ceLoss = nn.CrossEntropyLoss()
